{
  "major": 0,
<<<<<<< HEAD
  "minor": 230,
  "patch": 0
=======
  "minor": 232,
  "patch": 1
>>>>>>> b88f8e11
}<|MERGE_RESOLUTION|>--- conflicted
+++ resolved
@@ -1,10 +1,5 @@
 {
   "major": 0,
-<<<<<<< HEAD
-  "minor": 230,
-  "patch": 0
-=======
   "minor": 232,
-  "patch": 1
->>>>>>> b88f8e11
+  "patch": 2
 }